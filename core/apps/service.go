--- conflicted
+++ resolved
@@ -100,23 +100,12 @@
 }
 
 func (s *Service) Start(ctx context.Context) error {
-<<<<<<< HEAD
 	// Connect to bootstrap peers for DHT
 	if err := s.connectToDHTBootstrap(ctx); err != nil {
 		log.Warnf("Failed to connect to bootstrap peers: %v", err)
 		// Continue anyway, as this is not a fatal error
 	}
 
-	if s.IsVerifier {
-		s.verifier = verifier.NewVerifier(s.Datastore, s.PeerHost, s.P2P, s.accountService)
-		// Register the P2P protocol for signing
-		if err := s.verifier.Register(); err != nil {
-			return fmt.Errorf("failed to register signing protocol: %w", err)
-		}
-	}
-=======
->>>>>>> 2ee55efb
-
 	s.pow = verifier.NewPow(verifier.NodeProvider, s.PeerHost, s.P2P)
 	s.PeerHost.SetStreamHandler(atypes.ProtocollAppSignatureReceive, s.onSignatureReceive)
 
@@ -130,21 +119,11 @@
 	s.RestartInactiveApps(ctx)
 	s.upgradeAppVersion(ctx)
 
-<<<<<<< HEAD
-		// Start app sub-services
-		go s.startUpgradeAppVersion(ctx)
-		go s.statService.Start()
-		go s.startReportLoop(ctx)
-		go s.handleSignatureResponses(ctx)
-
-	}
-=======
 	// Start app sub-services
 	go s.startUpgradeAppVersion(ctx)
 	go s.statService.Start()
 	go s.startReportLoop(ctx)
 	go s.handleSignatureResponses(ctx)
->>>>>>> 2ee55efb
 
 	log.Info("Subnet Apps Service started successfully.")
 	return nil
