package stats

import (
	"context"
	"encoding/json"
	"fmt"
	"strings"
	"sync"
	"time"

	"github.com/docker/docker/api/types"
	ctypes "github.com/docker/docker/api/types/container"
<<<<<<< HEAD
=======
	mtypes "github.com/docker/docker/api/types/mount"
	dockerCli "github.com/docker/docker/client"
>>>>>>> b457a5b1
	"github.com/sirupsen/logrus"
	"github.com/unicornultrafoundation/subnet-node/core/docker"
)

var log = logrus.WithField("service", "apps")

// StatEntry represents the resource usage statistics for a container.
type StatEntry struct {
	UsedUploadBytes   uint64
	UsedDownloadBytes uint64
	UsedGpu           uint64
	UsedCpu           uint64
	UsedMemory        uint64
	UsedStorage       uint64
	Duration          int64
}

// Stats manages the resource usage statistics for multiple containers.
type Stats struct {
<<<<<<< HEAD
	mu                sync.Mutex
	entries           map[string]*StatEntry
	firstStats        map[string]*StatEntry
	finalStats        map[string]*StatEntry
	dockerClient      docker.DockerClient
	stopChan          chan struct{}
	gpu               *GpuMonitor
	containerToPid    map[string]int32
	startTimes        map[string]time.Time
	memoryUsage       map[int32]uint64
	memorySampleCount map[int32]uint64
}

// NewStats creates a new Stats instance.
func NewStats(dockerClient docker.DockerClient) *Stats {
	return &Stats{
=======
	mu                 sync.Mutex
	entries            map[string]*StatEntry
	firstStats         map[string]*StatEntry
	finalStats         map[string]*StatEntry
	dockerClient       *dockerCli.Client
	stopChan           chan struct{}
	gpu                *GpuMonitor
	containerToPid     map[string]int32
	startTimes         map[string]time.Time
	memoryUsage        map[int32]uint64
	memorySampleCount  map[int32]uint64
	volumeSizeCache    map[string]int64
	volumeSizeCacheMux sync.RWMutex
}

// NewStats creates a new Stats instance.
func NewStats(ctx context.Context, dockerClient *dockerCli.Client) *Stats {

	stats := &Stats{
>>>>>>> b457a5b1
		entries:           make(map[string]*StatEntry),
		firstStats:        make(map[string]*StatEntry),
		finalStats:        make(map[string]*StatEntry),
		dockerClient:      dockerClient,
		stopChan:          make(chan struct{}),
		gpu:               NewGpuMonitor(5 * time.Second),
		containerToPid:    make(map[string]int32),
		startTimes:        make(map[string]time.Time),
		memoryUsage:       make(map[int32]uint64),
		memorySampleCount: make(map[int32]uint64),
		volumeSizeCache:   make(map[string]int64),
	}

	stats.startVolumeSizeCacheJob(ctx)

	return stats
}

// ClearUsageData clears all usage data before the service starts tracking.
func (s *Stats) ClearUsageData() {
	s.mu.Lock()
	defer s.mu.Unlock()

	s.entries = make(map[string]*StatEntry)
	s.firstStats = make(map[string]*StatEntry)
	s.finalStats = make(map[string]*StatEntry)
	s.containerToPid = make(map[string]int32)
	s.startTimes = make(map[string]time.Time)
	s.memoryUsage = make(map[int32]uint64)
	s.memorySampleCount = make(map[int32]uint64)

	s.gpu.ClearAllGpuUsage()
}

// UpdateStats updates the stats for a given container ID.
func (s *Stats) updateStats(ctx context.Context, containerId string) error {
	// Load the container
	container, err := s.dockerClient.ContainerInspect(ctx, containerId)
	if err != nil {
		return fmt.Errorf("failed to load container: %w", err)
	}

	// Get the process
	pid := container.State.Pid

	// Check if the process ID has changed
	s.mu.Lock()
	oldPid, exists := s.containerToPid[containerId]
	if exists && oldPid != int32(pid) {
		// Finalize stats for the old process ID
		if err := s.FinalizeStats(containerId); err != nil {
			s.mu.Unlock()
			return fmt.Errorf("failed to finalize stats for container %s: %v", containerId, err)
		}
	}
	s.containerToPid[containerId] = int32(pid)
	s.mu.Unlock()

	// Fetch real-time container stats
	stats, err := s.dockerClient.ContainerStats(context.Background(), containerId, false)
	if err != nil {
		return fmt.Errorf("failed to load container stats: %w", err)
	}
	defer stats.Body.Close()

	// Parse JSON response
	var containerStats ctypes.StatsResponse
	if err := json.NewDecoder(stats.Body).Decode(&containerStats); err != nil {
		return fmt.Errorf("failed to decode container: %w", err)
	}

	// Calculate CPU usage
	usedCpu := containerStats.CPUStats.CPUUsage.TotalUsage
	// Get memory usage in bytes
	usedMemory := containerStats.MemoryStats.Usage

	// Network IO in bytes
	var totalRxBytes, totalTxBytes uint64
	for _, v := range containerStats.Networks {
		totalRxBytes += v.RxBytes // Bytes received
		totalTxBytes += v.TxBytes // Bytes sent
	}

	// Get GPU usage
	usedGpu, _ := s.gpu.GetAverageGpuUsageByPid(int32(pid))

	// Store memory usage data
	s.mu.Lock()
	s.memoryUsage[int32(pid)] += usedMemory
	s.memorySampleCount[int32(pid)]++
	s.mu.Unlock()

	// get mount storage
	mountStorage, err := s.getTotalContainerMountVolume(ctx, containerId)
	if err != nil {
		log.Errorf("failed to get total container volume size: %v", err)
	}

	// Get Storage usage
	usedStorage := int64(0)
	if container.SizeRw != nil {
		usedStorage = *container.SizeRw
	}
	// Create current stats entry
	currentStats := &StatEntry{
		UsedUploadBytes:   totalTxBytes,
		UsedDownloadBytes: totalRxBytes,
		UsedGpu:           usedGpu,
		UsedCpu:           usedCpu,
		UsedMemory:        usedMemory,
		UsedStorage:       uint64(usedStorage) + uint64(mountStorage),
	}

	// Lock the map for writing
	s.mu.Lock()
	defer s.mu.Unlock()

	// Store the initial stats if not already stored
	if _, exists := s.firstStats[containerId]; !exists {
		s.firstStats[containerId] = currentStats
		s.startTimes[containerId] = time.Now()

	}
	// Calculate the used stats by subtracting the initial stats
	initialStats := s.firstStats[containerId]

	usedStats := &StatEntry{
		UsedUploadBytes:   currentStats.UsedUploadBytes - initialStats.UsedUploadBytes,
		UsedDownloadBytes: currentStats.UsedDownloadBytes - initialStats.UsedDownloadBytes,
		UsedCpu:           currentStats.UsedCpu - initialStats.UsedCpu,
		UsedGpu:           currentStats.UsedGpu,
		UsedMemory:        s.memoryUsage[int32(pid)] / s.memorySampleCount[int32(pid)],
		UsedStorage:       currentStats.UsedStorage,
		Duration:          int64(time.Since(s.startTimes[containerId]).Seconds()),
	}

	// Add final stats if they exist
	if finalStats, exists := s.finalStats[containerId]; exists {
		usedStats.UsedUploadBytes += finalStats.UsedUploadBytes
		usedStats.UsedDownloadBytes += finalStats.UsedDownloadBytes
		usedStats.UsedCpu += finalStats.UsedCpu
	}

	s.entries[containerId] = usedStats
	return nil
}

// GetStats retrieves the stats for a given container ID.
func (s *Stats) GetStats(containerId string) (*StatEntry, error) {
	// Lock the map for reading
	s.mu.Lock()
	defer s.mu.Unlock()

	entry, exists := s.entries[containerId]
	if !exists {
		return nil, fmt.Errorf("stats not found for container ID: %s", containerId)
	}

	return entry, nil
}

// FinalizeStats finalizes the stats for a given container ID.
func (s *Stats) FinalizeStats(containerId string) error {
	// Lock the map for writing
	s.mu.Lock()
	defer s.mu.Unlock()

	entry, exists := s.entries[containerId]
	if !exists {
		return fmt.Errorf("stats not found for container ID: %s", containerId)
	}

	s.finalStats[containerId] = entry
	delete(s.entries, containerId)
	delete(s.firstStats, containerId)
	delete(s.startTimes, containerId)

	// Clear GPU and memory usage for the corresponding process
	if pid, exists := s.containerToPid[containerId]; exists {
		s.gpu.ClearGpuUsageByPid(pid)
		delete(s.memoryUsage, pid)
		delete(s.memorySampleCount, pid)
		delete(s.containerToPid, containerId)
	}

	return nil
}

// ClearFinalStats clears the final stats for a given container ID.
func (s *Stats) ClearFinalStats(containerId string) error {
	// Lock the map for writing
	s.mu.Lock()
	defer s.mu.Unlock()

	_, exists := s.finalStats[containerId]
	if !exists {
		return fmt.Errorf("final stats not found for container ID: %s", containerId)
	}

	// Clear GPU and memory usage for the corresponding process
	if pid, exists := s.containerToPid[containerId]; exists {
		s.gpu.ClearGpuUsageByPid(pid)
		delete(s.memoryUsage, pid)
		delete(s.memorySampleCount, pid)
		delete(s.containerToPid, containerId)
	}

	delete(s.finalStats, containerId)

	return nil
}

// GetFinalStats retrieves the final stats for a given container ID.
func (s *Stats) GetFinalStats(containerId string) (*StatEntry, error) {
	// Lock the map for reading
	s.mu.Lock()
	defer s.mu.Unlock()

	entry, exists := s.finalStats[containerId]
	if !exists {
		return nil, fmt.Errorf("final stats not found for container ID: %s", containerId)
	}

	return entry, nil
}

// GetAllFinalStats retrieves the final stats for all containers.
func (s *Stats) GetAllFinalStats() (map[string]*StatEntry, error) {
	// Lock the map for reading
	s.mu.Lock()
	defer s.mu.Unlock()

	if len(s.finalStats) == 0 {
		return nil, fmt.Errorf("no final stats available")
	}

	return s.finalStats, nil
}

// Start starts the stats service and periodically updates stats for all running containers.
func (s *Stats) Start() {
	go func() {
		ticker := time.NewTicker(5 * time.Second)
		defer ticker.Stop()

		for {
			select {
			case <-s.stopChan: // Exit if the stop channel is closed
				return
			case <-ticker.C: // On every tick, update stats for all running containers
				s.updateAllRunningContainersStats()
			}
		}
	}()
}

// Stop stops the stats service.
func (s *Stats) Stop() {
	close(s.stopChan)
}

// updateAllRunningContainersStats updates stats for all running containers.
func (s *Stats) updateAllRunningContainersStats() {
	ctx := context.Background()
	// Fetch all running containers
	containers, err := s.dockerClient.ContainerList(ctx, ctypes.ListOptions{})
	if err != nil {
		log.Errorf("failed to fetch running containers: %v\n", err)
		return
	}

	// Iterate over each container and update its stats
	for _, container := range containers {
		// Get container ID (assuming appID is same as container ID)
		containerId := strings.TrimPrefix(container.Names[0], "/")

		if !strings.HasPrefix(containerId, "subnet-") {
			continue
		}

		if err := s.updateStats(ctx, containerId); err != nil {
			log.Errorf("failed to update stats for container %s: %v\n", containerId, err)
		}
	}
}

func (s *Stats) getTotalContainerMountVolume(ctx context.Context, containerId string) (int64, error) {
	// Inspect the container to get mount information
	containerInfo, err := s.dockerClient.ContainerInspect(ctx, containerId)

	if err != nil {
		return 0, fmt.Errorf("failed to inspect container: %w", err)
	}

	var totalSize int64

	for _, mount := range containerInfo.Mounts {
		if mount.Type == mtypes.TypeVolume {
			// Try to get size from cache
			if size, exists := s.getVolumeSizeFromCache(mount.Name); exists {
				totalSize += size
				continue
			}

			// If not in cache, trigger a cache update
			if err := s.updateVolumeSizeCache(ctx); err != nil {
				log.Warnf("Failed to update volume size cache: %v", err)
				continue
			}

			// Try again from cache
			if size, exists := s.getVolumeSizeFromCache(mount.Name); exists {
				totalSize += size
			}
		}
	}

	return totalSize, nil
}

// CACHE VOLUME SIZE

// updateVolumeSizeCache updates the cache with current volume sizes
func (s *Stats) updateVolumeSizeCache(ctx context.Context) error {
	dfStats, err := s.dockerClient.DiskUsage(ctx, types.DiskUsageOptions{})
	if err != nil {
		return fmt.Errorf("failed to get disk usage: %w", err)
	}

	// Create new map of volume sizes
	newCache := make(map[string]int64)
	for _, v := range dfStats.Volumes {
		if v.UsageData != nil {
			newCache[v.Name] = v.UsageData.Size
		}
	}

	// Update cache thread-safely
	s.volumeSizeCacheMux.Lock()
	s.volumeSizeCache = newCache
	s.volumeSizeCacheMux.Unlock()

	return nil
}

// getVolumeSizeFromCache gets a volume size from cache
func (s *Stats) getVolumeSizeFromCache(volumeName string) (int64, bool) {
	s.volumeSizeCacheMux.RLock()
	defer s.volumeSizeCacheMux.RUnlock()
	size, exists := s.volumeSizeCache[volumeName]
	return size, exists
}

// startVolumeSizeCacheJob starts the periodic cache update job
func (s *Stats) startVolumeSizeCacheJob(ctx context.Context) {
	cacheTicker := time.NewTicker(15 * time.Minute)
	defer cacheTicker.Stop()
	go func() {
		for {
			select {
			case <-s.stopChan:
				return
			case <-cacheTicker.C:
				if err := s.updateVolumeSizeCache(ctx); err != nil {
					log.Errorf("Failed to update volume size cache: %v", err)
				}
			}
		}
	}()
}<|MERGE_RESOLUTION|>--- conflicted
+++ resolved
@@ -10,11 +10,7 @@
 
 	"github.com/docker/docker/api/types"
 	ctypes "github.com/docker/docker/api/types/container"
-<<<<<<< HEAD
-=======
 	mtypes "github.com/docker/docker/api/types/mount"
-	dockerCli "github.com/docker/docker/client"
->>>>>>> b457a5b1
 	"github.com/sirupsen/logrus"
 	"github.com/unicornultrafoundation/subnet-node/core/docker"
 )
@@ -34,29 +30,11 @@
 
 // Stats manages the resource usage statistics for multiple containers.
 type Stats struct {
-<<<<<<< HEAD
-	mu                sync.Mutex
-	entries           map[string]*StatEntry
-	firstStats        map[string]*StatEntry
-	finalStats        map[string]*StatEntry
-	dockerClient      docker.DockerClient
-	stopChan          chan struct{}
-	gpu               *GpuMonitor
-	containerToPid    map[string]int32
-	startTimes        map[string]time.Time
-	memoryUsage       map[int32]uint64
-	memorySampleCount map[int32]uint64
-}
-
-// NewStats creates a new Stats instance.
-func NewStats(dockerClient docker.DockerClient) *Stats {
-	return &Stats{
-=======
 	mu                 sync.Mutex
 	entries            map[string]*StatEntry
 	firstStats         map[string]*StatEntry
 	finalStats         map[string]*StatEntry
-	dockerClient       *dockerCli.Client
+	dockerClient       docker.DockerClient
 	stopChan           chan struct{}
 	gpu                *GpuMonitor
 	containerToPid     map[string]int32
@@ -68,10 +46,9 @@
 }
 
 // NewStats creates a new Stats instance.
-func NewStats(ctx context.Context, dockerClient *dockerCli.Client) *Stats {
+func NewStats(ctx context.Context, dockerClient docker.DockerClient) *Stats {
 
 	stats := &Stats{
->>>>>>> b457a5b1
 		entries:           make(map[string]*StatEntry),
 		firstStats:        make(map[string]*StatEntry),
 		finalStats:        make(map[string]*StatEntry),
