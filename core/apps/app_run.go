--- conflicted
+++ resolved
@@ -13,13 +13,6 @@
 
 // Starts a container for the specified app using docker.
 func (s *Service) RunApp(ctx context.Context, appId *big.Int) (*atypes.App, error) {
-<<<<<<< HEAD
-
-	// Set the namespace for the container
-	ctx = namespaces.WithNamespace(ctx, NAMESPACE)
-
-=======
->>>>>>> 97a77fe8
 	// Retrieve app details from the Ethereum contract
 	app, err := s.GetApp(ctx, appId)
 
