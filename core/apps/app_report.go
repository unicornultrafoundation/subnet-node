--- conflicted
+++ resolved
@@ -4,12 +4,9 @@
 	"context"
 	"io"
 	"math/big"
-<<<<<<< HEAD
+	"runtime"
 	"strings"
-=======
-	"runtime"
 	"sync"
->>>>>>> aca49279
 	"time"
 
 	ctypes "github.com/docker/docker/api/types/container"
@@ -57,13 +54,8 @@
 	containerChan := make(chan string, len(containers))
 
 	for _, container := range containers {
-<<<<<<< HEAD
-		// Get container ID (assuming appID is same as container ID)
 		containerId := strings.TrimPrefix(container.Names[0], "/")
-		appId, err := atypes.GetAppIdFromContainerId(containerId)
-		providerId := big.NewInt(s.accountService.ProviderID())
-=======
-		containerChan <- container.ID()
+		containerChan <- containerId
 	}
 	close(containerChan)
 
@@ -77,7 +69,6 @@
 			}
 		}()
 	}
->>>>>>> aca49279
 
 	wg.Wait()
 
